{
  "name": "video-player",
  "version": "1.0.0",
  "main": "main.js",
  "scripts": {
    "start": "electron .",
    "build-sass": "sass styles.scss styles.css",
    "watch-sass": "sass styles.scss styles.css --watch"
  },
  "dependencies": {
    "electron": "^38.4.0",
    "ffmpeg-static": "^5.2.0",
    "firebase": "^12.4.0",
    "fluent-ffmpeg": "^2.1.3",
    "node-fetch": "^2.7.0",
    "pouchdb": "^9.0.0",
<<<<<<< HEAD
    "sass": "^1.93.2"
=======
    "sass": "^1.93.2",
    "tailwind": "^4.0.0",
    "videojs": "^1.0.0"
>>>>>>> 243d741b
  }
}<|MERGE_RESOLUTION|>--- conflicted
+++ resolved
@@ -14,12 +14,8 @@
     "fluent-ffmpeg": "^2.1.3",
     "node-fetch": "^2.7.0",
     "pouchdb": "^9.0.0",
-<<<<<<< HEAD
-    "sass": "^1.93.2"
-=======
     "sass": "^1.93.2",
     "tailwind": "^4.0.0",
     "videojs": "^1.0.0"
->>>>>>> 243d741b
   }
 }